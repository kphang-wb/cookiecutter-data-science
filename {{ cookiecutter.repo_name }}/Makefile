.PHONY: clean data lint requirements sync_data_down sync_data_up

#################################################################################
# GLOBALS                                                                       #
#################################################################################

PROJECT_DIR := $(shell dirname $(realpath $(lastword $(MAKEFILE_LIST))))
PROJECT_NAME = {{ cookiecutter.repo_name }}
PYTHON_VERSION = {{ cookiecutter.python_version_number }}
PYTHON_INTERPRETER = python


#################################################################################
# COMMANDS                                                                      #
#################################################################################

{% if cookiecutter.dependency_file != 'none' %}
## Install Python Dependencies
requirements:
	{% if "requirements.txt" == cookiecutter.dependency_file -%}
	$(PYTHON_INTERPRETER) -m pip install -U pip setuptools wheel
	$(PYTHON_INTERPRETER) -m pip install -r requirements.txt
<<<<<<< HEAD
	{% elif "environment.yml" == cookiecutter.dependency_file -%}
	conda env update --name $(PROJECT_NAME) --file environment.yml --prune
	{% elif "Pipfile" == cookiecutter.dependency_file -%}
	pipenv install
	{% endif %}
{% endif %}
=======

## Make Dataset
data: requirements
	$(PYTHON_INTERPRETER) src/data/make_dataset.py data/raw data/processed
>>>>>>> 5f54d395

## Delete all compiled Python files
clean:
	find . -type f -name "*.py[co]" -delete
	find . -type d -name "__pycache__" -delete

## Lint using flake8
lint:
	flake8 {{ cookiecutter.module_name }}

{% if not cookiecutter.dataset_storage.none %}
## Download Data from storage system
sync_data_down:
	{% if cookiecutter.dataset_storage.s3 -%}
	aws s3 sync s3://{{ cookiecutter.dataset_storage.s3.bucket }}/data/\
		data/ {% if cookiecutter.dataset_storage.s3.aws_profile != 'default' %} --profile {{ cookiecutter.dataset_storage.s3.aws_profile }}{% endif %}
	{% elif cookiecutter.dataset_storage.azure -%}
	az storage blob download-batch -s {{ cookiecutter.dataset_storage.azure.container }}/data/ \
		-d data/
	{% elif cookiecutter.dataset_storage.gcs -%}
	gsutil rsync gs://{{ cookiecutter.dataset_storage.gcs.bucket }}/data/ data/
	{% endif %}

## Upload Data to storage system
sync_data_up:
	{% if cookiecutter.dataset_storage.s3 -%}
	aws s3 sync s3://{{ cookiecutter.dataset_storage.s3.bucket }}/data/ data/\
		{% if cookiecutter.dataset_storage.s3.aws_profile %} --profile $(PROFILE){% endif %}
	{% elif cookiecutter.dataset_storage.azure -%}
	az storage blob upload-batch -d {{ cookiecutter.dataset_storage.azure.container }}/data/ \
		-s data/
	{% elif cookiecutter.dataset_storage.gcs -%}
	gsutil rsync data/ gs://{{ cookiecutter.dataset_storage.gcs.bucket }}/data/
	{% endif %}
{% endif %}

{% if cookiecutter.environment_manager != 'none' %}
## Set up python interpreter environment
create_environment:
<<<<<<< HEAD
	{% if cookiecutter.environment_manager == 'conda' -%}
	{% if cookiecutter.dependency_file != 'environment.yml' %}
	conda create --name $(PROJECT_NAME) python=$(PYTHON_VERSION) -y
	{% else -%}
	conda env create --name $(PROJECT_NAME) python=$(PYTHON_VERSION) -f environment.yml
	{% endif %}
	@echo ">>> conda env created. Activate with:\nconda activate $(PROJECT_NAME)"
	{% elif cookiecutter.environment_manager == 'virtualenv' -%}
	@bash -c "if [ ! -z `which virtualenvwrapper.sh` ]; then source `which virtualenvwrapper.sh`; mkvirtualenv $(PROJECT_NAME) --python=$(PYTHON_INTERPRETER); else mkvirtualenv.bat $(PROJECT_NAME) --python=$(PYTHON_INTERPRETER); fi"
=======
ifeq (True,$(HAS_CONDA))
		@echo ">>> Detected conda, creating conda environment."
ifeq (3,$(findstring 3,$(PYTHON_INTERPRETER)))
	conda create --name $(PROJECT_NAME) python=3
else
	conda create --name $(PROJECT_NAME) python=2.7
endif
		@echo ">>> New conda env created. Activate with:\nsource activate $(PROJECT_NAME)"
else
	$(PYTHON_INTERPRETER) -m pip install -q virtualenv virtualenvwrapper
	@echo ">>> Installing virtualenvwrapper if not already installed.\nMake sure the following lines are in shell startup file\n\
	export WORKON_HOME=$$HOME/.virtualenvs\nexport PROJECT_HOME=$$HOME/Devel\nsource /usr/local/bin/virtualenvwrapper.sh\n"
	@bash -c "source `which virtualenvwrapper.sh`;mkvirtualenv $(PROJECT_NAME) --python=$(PYTHON_INTERPRETER)"
>>>>>>> 5f54d395
	@echo ">>> New virtualenv created. Activate with:\nworkon $(PROJECT_NAME)"
	{% elif cookiecutter.environment_manager == 'pipenv' -%}
	pipenv --python $(PYTHON_VERSION)
	@echo ">>> New pipenv created. Activate with:\npipenv shell"
	{% endif %}
{% endif %}


#################################################################################
# PROJECT RULES                                                                 #
#################################################################################

## Make Dataset
data: requirements
	$(PYTHON_INTERPRETER) {{ cookiecutter.module_name }}/data/make_dataset.py

#################################################################################
# Self Documenting Commands                                                     #
#################################################################################

.DEFAULT_GOAL := help

# Inspired by <http://marmelab.com/blog/2016/02/29/auto-documented-makefile.html>
# sed script explained:
# /^##/:
# 	* save line in hold space
# 	* purge line
# 	* Loop:
# 		* append newline + line to hold space
# 		* go to next line
# 		* if line starts with doc comment, strip comment character off and loop
# 	* remove target prerequisites
# 	* append hold space (+ newline) to line
# 	* replace newline plus comments by `---`
# 	* print line
# Separate expressions are necessary because labels cannot be delimited by
# semicolon; see <http://stackoverflow.com/a/11799865/1968>
.PHONY: help
help:
	@echo "$$(tput bold)Available rules:$$(tput sgr0)"
	@echo
	@sed -n -e "/^## / { \
		h; \
		s/.*//; \
		:doc" \
		-e "H; \
		n; \
		s/^## //; \
		t doc" \
		-e "s/:.*//; \
		G; \
		s/\\n## /---/; \
		s/\\n/ /g; \
		p; \
	}" ${MAKEFILE_LIST} \
	| LC_ALL='C' sort --ignore-case \
	| awk -F '---' \
		-v ncol=$$(tput cols) \
		-v indent=19 \
		-v col_on="$$(tput setaf 6)" \
		-v col_off="$$(tput sgr0)" \
	'{ \
		printf "%s%*s%s ", col_on, -indent, $$1, col_off; \
		n = split($$2, words, " "); \
		line_length = ncol - indent; \
		for (i = 1; i <= n; i++) { \
			line_length -= length(words[i]) + 1; \
			if (line_length <= 0) { \
				line_length = ncol - indent - length(words[i]) - 1; \
				printf "\n%*s ", -indent, " "; \
			} \
			printf "%s ", words[i]; \
		} \
		printf "\n"; \
	}' \
	| more $(shell test $(shell uname) = Darwin && echo '--no-init --raw-control-chars')<|MERGE_RESOLUTION|>--- conflicted
+++ resolved
@@ -20,19 +20,13 @@
 	{% if "requirements.txt" == cookiecutter.dependency_file -%}
 	$(PYTHON_INTERPRETER) -m pip install -U pip setuptools wheel
 	$(PYTHON_INTERPRETER) -m pip install -r requirements.txt
-<<<<<<< HEAD
 	{% elif "environment.yml" == cookiecutter.dependency_file -%}
 	conda env update --name $(PROJECT_NAME) --file environment.yml --prune
 	{% elif "Pipfile" == cookiecutter.dependency_file -%}
 	pipenv install
 	{% endif %}
 {% endif %}
-=======
 
-## Make Dataset
-data: requirements
-	$(PYTHON_INTERPRETER) src/data/make_dataset.py data/raw data/processed
->>>>>>> 5f54d395
 
 ## Delete all compiled Python files
 clean:
@@ -72,7 +66,6 @@
 {% if cookiecutter.environment_manager != 'none' %}
 ## Set up python interpreter environment
 create_environment:
-<<<<<<< HEAD
 	{% if cookiecutter.environment_manager == 'conda' -%}
 	{% if cookiecutter.dependency_file != 'environment.yml' %}
 	conda create --name $(PROJECT_NAME) python=$(PYTHON_VERSION) -y
@@ -82,21 +75,6 @@
 	@echo ">>> conda env created. Activate with:\nconda activate $(PROJECT_NAME)"
 	{% elif cookiecutter.environment_manager == 'virtualenv' -%}
 	@bash -c "if [ ! -z `which virtualenvwrapper.sh` ]; then source `which virtualenvwrapper.sh`; mkvirtualenv $(PROJECT_NAME) --python=$(PYTHON_INTERPRETER); else mkvirtualenv.bat $(PROJECT_NAME) --python=$(PYTHON_INTERPRETER); fi"
-=======
-ifeq (True,$(HAS_CONDA))
-		@echo ">>> Detected conda, creating conda environment."
-ifeq (3,$(findstring 3,$(PYTHON_INTERPRETER)))
-	conda create --name $(PROJECT_NAME) python=3
-else
-	conda create --name $(PROJECT_NAME) python=2.7
-endif
-		@echo ">>> New conda env created. Activate with:\nsource activate $(PROJECT_NAME)"
-else
-	$(PYTHON_INTERPRETER) -m pip install -q virtualenv virtualenvwrapper
-	@echo ">>> Installing virtualenvwrapper if not already installed.\nMake sure the following lines are in shell startup file\n\
-	export WORKON_HOME=$$HOME/.virtualenvs\nexport PROJECT_HOME=$$HOME/Devel\nsource /usr/local/bin/virtualenvwrapper.sh\n"
-	@bash -c "source `which virtualenvwrapper.sh`;mkvirtualenv $(PROJECT_NAME) --python=$(PYTHON_INTERPRETER)"
->>>>>>> 5f54d395
 	@echo ">>> New virtualenv created. Activate with:\nworkon $(PROJECT_NAME)"
 	{% elif cookiecutter.environment_manager == 'pipenv' -%}
 	pipenv --python $(PYTHON_VERSION)
